--- conflicted
+++ resolved
@@ -154,11 +154,7 @@
         buffer = AudioBuffer(
             num_channels=self._processor.num_output_channels,
             num_samples=self._block_size,
-<<<<<<< HEAD
-            array=outdata.swapaxes(0, 1),
-=======
             array=outdata,
->>>>>>> 43c76f98
         )
 
         # Dequeue all available messages
@@ -264,11 +260,7 @@
         # Buffer input audio
         if input_audio is not None:
             input_block = input_audio[
-<<<<<<< HEAD
-                : processor.num_input_channels, i : i + block_i_size
-=======
                 i : i + block_i_size, : processor.num_input_channels
->>>>>>> 43c76f98
             ]
             block[: input_block.shape[0], : input_block.shape[1]] = input_block
 
@@ -277,15 +269,9 @@
 
         # Pad end of block with zeros if needed
         if block_i_size < block_size:
-<<<<<<< HEAD
-            block[: processor.num_output_channels, block_i_size:] = 0.0
-
-        yield i, block[: processor.num_output_channels], block_messages
-=======
             block[block_i_size:, : processor.num_output_channels] = 0.0
 
         yield i, block[:, : processor.num_output_channels], block_messages
->>>>>>> 43c76f98
 
 
 def process(
@@ -313,19 +299,11 @@
         pad_end=True,
     ):
         output_block = output[
-<<<<<<< HEAD
-            : processor.num_output_channels,
-            block_offset : block_offset + block.shape[1],
-        ]
-        output_block[:] = block[
-            : processor.num_output_channels, : output_block.shape[1]
-=======
             block_offset : block_offset + block.shape[0],
             : processor.num_output_channels,
         ]
         output_block[:] = block[
             : output_block.shape[0],
             : processor.num_output_channels,
->>>>>>> 43c76f98
         ]
     return output